--- conflicted
+++ resolved
@@ -27,8 +27,6 @@
     outDir: 'dist',
     sourcemap: true,
     minify: 'terser',
-<<<<<<< HEAD
-=======
     terserOptions: {
       compress: {
         drop_console: true, // Remove console logs in production
@@ -38,8 +36,6 @@
         comments: false,
       },
     },
-    // Add esbuild options
->>>>>>> 33b25d2e
     target: 'es2020',
     rollupOptions: {
       output: {
